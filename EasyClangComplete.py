"""EasyClangComplete plugin for Sublime Text 3.

Provides completion suggestions for C/C++ languages based on clang

Attributes:
    log (logging.Logger): logger for this module
"""

import sublime
import sublime_plugin
import imp
import logging

from concurrent import futures

from .plugin import tools
from .plugin import error_vis
from .plugin.settings import settings_manager
from .plugin.completion import lib_complete
from .plugin.completion import bin_complete
from .plugin.completion import flags_manager

# reload the modules
imp.reload(tools)
imp.reload(flags_manager)
imp.reload(settings_manager)
imp.reload(error_vis)
imp.reload(lib_complete)
imp.reload(bin_complete)

# some aliases
SettingsManager = settings_manager.SettingsManager
SublBridge = tools.SublBridge
Tools = tools.Tools
PosStatus = tools.PosStatus

log = logging.getLogger(__name__)

handle_plugin_loaded_function = None


def plugin_loaded():
    """ Called right after sublime api is ready to use. We need it to initialize
    all the different classes that encapsulate functionality. We can only
    properly init them after sublime api is available."""
    handle_plugin_loaded_function()


class EasyClangComplete(sublime_plugin.EventListener):

    """Base class for this plugin. Most of the functionality is delegated

    Attributes:
        settings (plugin_settings.Settings): class that encapsulates settings
        completer (plugin.completion.base_completion.BaseCompleter):
            This object handles auto completion.
            It can be one of the following:
            - bin_complete.Completer
            - lib_complete.Completer
    """
    settings = None
    completer = None

    pool_read = futures.ThreadPoolExecutor(max_workers=4)

    current_job_id = None
    current_completions = []

    def __init__(self):
        """Initializes the object."""
        super().__init__()
        global handle_plugin_loaded_function
        handle_plugin_loaded_function = self.on_plugin_loaded
        # By default be verbose and limit on settings change if verbose flag is
        # not set.
        logging.basicConfig(level=logging.DEBUG)

    def on_plugin_loaded(self):
        """ Called upon plugin load event."""
        self.settings_manager = SettingsManager()
        self.on_settings_changed()
        self.settings_manager.add_change_listener(self.on_settings_changed)
        # As the plugin have just loaded, we might have missed an activation
        # event for the active view so completion will not work for it until
        # re-activated. Force active view initialization in that case.
        self.on_activated_async(sublime.active_window().active_view())

    def on_settings_changed(self):
        """ Called when any of the settings changes."""
<<<<<<< HEAD
        # If verbose flag is set then respect default DEBUG level.
        # Otherwise disable level DEBUG and allow INFO and higher levels.
        user_settings = self.settings_manager.user_settings()
=======
        user_settings = self.settings_manager.user_settings()
        # If verbose flag is set then respect default DEBUG level.
        # Otherwise disable level DEBUG and allow INFO and higher levels.
>>>>>>> 066ac37b
        off_level = logging.NOTSET if user_settings.verbose else logging.DEBUG
        logging.disable(level=off_level)

        # init everything else
        self.completer = None
        if user_settings.use_libclang:
            log.info(" init completer based on libclang")
            self.completer = lib_complete.Completer(user_settings.clang_binary)
            if not self.completer.valid:
                log.error(" cannot initialize completer with libclang.")
                log.info(" falling back to using clang in a subprocess.")
                self.completer = None
        if not self.completer:
            log.info(" init completer based on clang from cmd")
            self.completer = bin_complete.Completer(user_settings.clang_binary)

    def on_activated_async(self, view):
        """ Called upon activating a view. Execution in a worker thread.

        Args:
            view (sublime.View): current view

        """
        log.debug(" on_activated_async view id %s", view.buffer_id())
        if Tools.is_valid_view(view):
            if not self.completer:
                return
            if not self.completer.needs_init(view):
                return
            settings = self.settings_manager.settings_for_view(view)
            log.debug("init completer for view id: %s", view.buffer_id())
            self.completer.init_for_view(view, settings)

    def on_selection_modified(self, view):
        """ Called when selection is modified. Executed in gui thread.

        Args:
            view (sublime.View): current view
        """
        if Tools.is_valid_view(view):
            (row, _) = SublBridge.cursor_pos(view)
            if not self.completer:
                return
            self.completer.error_vis.show_popup_if_needed(view, row)

    def on_modified_async(self, view):
        """ Called in a worker thread when view is modified

        Args:
            view (sublime.View): current view
        """
        if Tools.is_valid_view(view):
            log.debug(" on_modified_async view id %s", view.buffer_id())
            if not self.completer:
                return
            self.completer.error_vis.clear(view)

    def on_post_save_async(self, view):
        """ On save. Executed in a worker thread.

        Args:
            view (sublime.View): current view

        """
        if Tools.is_valid_view(view):
            log.debug(" saving view: %s", view.buffer_id())
            if not self.completer:
                return
            settings = self.settings_manager.settings_for_view(view)
            self.completer.error_vis.erase_regions(view)
            self.completer.update(view, settings.errors_on_save)

    def on_close(self, view):
        """Called on closing the view.

        Args:
            view (sublime.View): current view

        """
        if Tools.is_valid_view(view):
            log.debug(" closing view %s", view.buffer_id())
            self.settings_manager.clear_for_view(view)
            if not self.completer:
                return
            future = EasyClangComplete.pool_read.submit(
                self.completer.remove, view.buffer_id())
            future.add_done_callback(EasyClangComplete.completer_removed)

    @staticmethod
    def completer_removed(future):
        """ Callback called when completer has closed object for a view. The
        corresponding view id is saved in future.result()

        Args:
            future (concurrent.Future): future holding id of removed view
        """
        if future.done():
            log.debug(" removed completer for id: %s", future.result())
        elif future.cancelled():
            log.debug(" could not remove completer -> cancelled")

    def completion_finished(self, future):
        """ Callback called when completion async function has returned. Checks
        if job id equals the one that is expected now and updates the
        completion list that is going to be used in on_query_completions

        Args:
            future (concurrent.Future): future holding completion result
        """
        if not future.done():
            return
        (completion_request, completions) = future.result()
        if completion_request.get_identifier() != self.current_job_id:
            return
        active_view = sublime.active_window().active_view()
        if completion_request.is_suitable_for_view(active_view):
            self.current_completions = completions
        else:
            log.debug(" ignoring completions")
            self.current_completions = []
        if self.current_completions:
            # we only want to trigger the autocompletion popup if there
            # are new completions to show there. Otherwise let it be.
            SublBridge.show_auto_complete(active_view)

    def on_query_completions(self, view, prefix, locations):
        """ Function that is called when user queries completions in the code

        Args:
            view (sublime.View): current view
            prefix (TYPE): Description
            locations (list[int]): positions of the cursor (first if many).

        Returns:
            sublime.Completions: completions with a flag
        """
        if not Tools.is_valid_view(view):
            log.debug(" not a valid view")
            return Tools.SHOW_DEFAULT_COMPLETIONS

        log.debug(" on_query_completions view id %s", view.buffer_id())
        log.debug(" prefix: %s, locations: %s" % (prefix, locations))
        trigger_pos = locations[0] - len(prefix)
        completion_request = tools.CompletionRequest(view, trigger_pos)
        current_pos_id = completion_request.get_identifier()
        log.debug(" this position has identifier: '%s'", current_pos_id)

        # get settings for this view
        settings = self.settings_manager.settings_for_view(view)

        if not self.completer:
            log.debug(" no completer")
            return Tools.SHOW_DEFAULT_COMPLETIONS

        if self.current_completions and current_pos_id == self.current_job_id:
            log.debug(" returning existing completions")
            return SublBridge.format_completions(
                self.current_completions,
                settings.hide_default_completions)

        # Verify that character under the cursor is one allowed trigger
        pos_status = Tools.get_pos_status(trigger_pos, view, settings)
        if pos_status == PosStatus.WRONG_TRIGGER:
            # we are at a wrong trigger, remove all completions from the list
            log.debug(" wrong trigger")
            log.debug(" hiding default completions")
            return Tools.HIDE_DEFAULT_COMPLETIONS
        if pos_status == PosStatus.COMPLETION_NOT_NEEDED:
            log.debug(" completion not needed")
            # show default completions for now if allowed
            if settings.hide_default_completions:
                log.debug(" hiding default completions")
                return Tools.HIDE_DEFAULT_COMPLETIONS
            log.debug(" showing default completions")
            return Tools.SHOW_DEFAULT_COMPLETIONS

        self.current_job_id = current_pos_id
        log.debug(" starting async auto_complete with id: %s",
                  self.current_job_id)
        future = EasyClangComplete.pool_read.submit(
            self.completer.complete, completion_request)
        future.add_done_callback(self.completion_finished)

        # show default completions for now if allowed
        if settings.hide_default_completions:
            log.debug(" hiding default completions")
            return Tools.HIDE_DEFAULT_COMPLETIONS
        log.debug(" showing default completions")
        return Tools.SHOW_DEFAULT_COMPLETIONS<|MERGE_RESOLUTION|>--- conflicted
+++ resolved
@@ -87,15 +87,9 @@
 
     def on_settings_changed(self):
         """ Called when any of the settings changes."""
-<<<<<<< HEAD
-        # If verbose flag is set then respect default DEBUG level.
-        # Otherwise disable level DEBUG and allow INFO and higher levels.
-        user_settings = self.settings_manager.user_settings()
-=======
         user_settings = self.settings_manager.user_settings()
         # If verbose flag is set then respect default DEBUG level.
         # Otherwise disable level DEBUG and allow INFO and higher levels.
->>>>>>> 066ac37b
         off_level = logging.NOTSET if user_settings.verbose else logging.DEBUG
         logging.disable(level=off_level)
 
