--- conflicted
+++ resolved
@@ -21,13 +21,6 @@
 
 *.pyc
 
-<<<<<<< HEAD
-/docs/_site/
-
-/docs/Gemfile.lock
-
-=======
->>>>>>> 6d535aa2
 /docs/.sass-cache/
 
 /site/