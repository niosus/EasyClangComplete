--- conflicted
+++ resolved
@@ -5,9 +5,9 @@
 from EasyClangComplete.tests.gui_test_wrapper import GuiTestWrapper
 
 
-<<<<<<< HEAD
 class test_settings(GuiTestWrapper):
     """Test settings."""
+
     def test_setup_view(self):
         """Test that setup view correctly sets up the view."""
         file_name = path.join(path.dirname(__file__),
@@ -15,40 +15,6 @@
                               'test.cpp')
         self.check_view(file_name)
         self.tear_down()
-=======
-class test_settings(TestCase):
-    """Tests for settings."""
-    def setUp(self):
-        """Set up testing environment."""
-        self.view = None
-        # make sure we have a window to work with
-        s = sublime.load_settings("Preferences.sublime-settings")
-        s.set("close_windows_when_empty", False)
-
-    def setUpView(self, filename):
-        """Utility method to set up a view for a given file.
-
-        Args:
-            filename (str): The filename to open in a new view.
-        """
-        # Open the view.
-        file_path = path.join(path.dirname(__file__), filename)
-        self.view = sublime.active_window().open_file(file_path)
-        self.view.settings().set("disable_easy_clang_complete", True)
-
-        # Ensure it's loaded.
-        while self.view.is_loading():
-            time.sleep(0.1)
-
-    def tearDown(self):
-        """Cleanup method run after every test."""
-        # If we have a view, close it.
-        if self.view:
-            self.view.set_scratch(True)
-            self.view.window().focus_view(self.view)
-            self.view.window().run_command("close_file")
-            self.view = None
->>>>>>> 95ee3232
 
     def test_init(self):
         """Test that settings are correctly initialized."""
