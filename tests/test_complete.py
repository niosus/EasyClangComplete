--- conflicted
+++ resolved
@@ -79,41 +79,33 @@
         completer = self.set_up_completer()
 
         # Check the current cursor position is completable.
-<<<<<<< HEAD
-        self.assertEqual(self.get_row(5), "  a.")
-        pos = self.view.text_point(5, 4)
-=======
-        self.assertEqual(self.getRow(8), "  a.")
+        self.assertEqual(self.get_row(8), "  a.")
         pos = self.view.text_point(8, 4)
->>>>>>> 788dc473
-        current_word = self.view.substr(self.view.word(pos))
-        self.assertEqual(current_word, ".\n")
-
-        # Load the completions.
-        request = CompletionRequest(self.view, pos)
-        (_, completions) = completer.complete(request)
-
-        # Verify that we got the expected completions back.
-        self.assertIsNotNone(completions)
-        expected = ['a\tint a', 'a']
-<<<<<<< HEAD
+        current_word = self.view.substr(self.view.word(pos))
+        self.assertEqual(current_word, ".\n")
+
+        # Load the completions.
+        request = CompletionRequest(self.view, pos)
+        (_, completions) = completer.complete(request)
+
+        # Verify that we got the expected completions back.
+        self.assertIsNotNone(completions)
+        expected = ['foo\tvoid foo(double a)', 'foo(${1:double a})']
+
         self.assertIn(expected, completions)
         self.tear_down()
-=======
-        if isinstance(completer, CompleterBin):
-            self.assertIn(expected, completions)
-        else:
-            self.assertNotIn(expected, completions)
 
     def test_excluded_private(self):
         """Test autocompletion for user type."""
-        self.setUpView(path.join('test_files', 'test.cpp'))
-
-        completer = self.setUpCompleter()
-        self.assertTrue(completer.exists_for_view(self.view.buffer_id()))
-
-        # Check the current cursor position is completable.
-        self.assertEqual(self.getRow(8), "  a.")
+        file_name = path.join(path.dirname(__file__),
+                              'test_files',
+                              'test.cpp')
+        self.set_up_view(file_name)
+
+        completer = self.set_up_completer()
+
+        # Check the current cursor position is completable.
+        self.assertEqual(self.get_row(8), "  a.")
         pos = self.view.text_point(8, 4)
         current_word = self.view.substr(self.view.word(pos))
         self.assertEqual(current_word, ".\n")
@@ -126,19 +118,22 @@
         self.assertIsNotNone(completions)
         expected = ['foo\tvoid foo(double a)', 'foo(${1:double a})']
         unexpected = ['foo\tvoid foo(int a)', 'foo(${1:int a})']
-        if isinstance(completer, CompleterLib):
+        if self.use_libclang:
             self.assertIn(expected, completions)
             self.assertNotIn(unexpected, completions)
+        self.tear_down()
 
     def test_excluded_destructor(self):
         """Test autocompletion for user type."""
-        self.setUpView(path.join('test_files', 'test.cpp'))
-
-        completer = self.setUpCompleter()
-        self.assertTrue(completer.exists_for_view(self.view.buffer_id()))
-
-        # Check the current cursor position is completable.
-        self.assertEqual(self.getRow(8), "  a.")
+        file_name = path.join(path.dirname(__file__),
+                              'test_files',
+                              'test.cpp')
+        self.set_up_view(file_name)
+
+        completer = self.set_up_completer()
+
+        # Check the current cursor position is completable.
+        self.assertEqual(self.get_row(8), "  a.")
         pos = self.view.text_point(8, 4)
         current_word = self.view.substr(self.view.word(pos))
         self.assertEqual(current_word, ".\n")
@@ -150,11 +145,11 @@
         # Verify that we got the expected completions back.
         self.assertIsNotNone(completions)
         destructor = ['~A\tvoid ~A()', '~A()']
-        if isinstance(completer, CompleterLib):
+        if self.use_libclang:
             self.assertNotIn(destructor, completions)
         else:
             self.assertIn(destructor, completions)
->>>>>>> 788dc473
+        self.tear_down()
 
     def test_complete_vector(self):
         """Test that we can complete vector members."""
