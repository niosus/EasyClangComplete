"""This module contains class for libclang based completions

Attributes:
    cindex_dict (dict): dict of cindex entries for each version of clang
    log (logging.Logger): logger for this module
"""
import importlib
import sublime
import time
import logging

from .. import error_vis
from .. import tools
from .base_complete import BaseCompleter
from .flags_manager import FlagsManager


log = logging.getLogger(__name__)
log.debug(" reloading module")

Tools = tools.Tools

cindex_dict = {
    '3.2': tools.PKG_NAME + ".clang.cindex32",
    '3.3': tools.PKG_NAME + ".clang.cindex33",
    '3.4': tools.PKG_NAME + ".clang.cindex34",
    '3.5': tools.PKG_NAME + ".clang.cindex35",
    '3.6': tools.PKG_NAME + ".clang.cindex36",
    '3.7': tools.PKG_NAME + ".clang.cindex37",
    '3.8': tools.PKG_NAME + ".clang.cindex38",
}

clang_utils_module_name = tools.PKG_NAME + ".clang.utils"


class Completer(BaseCompleter):

    """Encapsulates completions based on libclang

    Attributes:
        tu_module (cindex.TranslationUnit): module for proper cindex
        translation_units (dict): dictionary of tu's for each view id
    """

    tu_module = None

    translation_units = {}

    def __init__(self, clang_binary):
        """Initialize the Completer from clang binary, reading its version.
        Picks an according cindex for the found version.

        Args:
            clang_binary (str): string for clang binary e.g. 'clang-3.6++'

        """
        super(Completer, self).__init__(clang_binary)

        # initialize cindex
        if self.version_str in cindex_dict:
            # import cindex bundled with this plugin. We cannot use the default
            # one because sublime uses python 3, but there are no python
            # bindings for python 3
            log.debug(
                " using bundled cindex: %s", cindex_dict[self.version_str])
            cindex = importlib.import_module(cindex_dict[self.version_str])
            # load clang helper class
            clang_utils = importlib.import_module(clang_utils_module_name)
            ClangUtils = clang_utils.ClangUtils
            # If we haven't already initialized the clang Python bindings, try
            # to figure out the path libclang.
            if not cindex.Config.loaded:
                # This will return something like /.../lib/clang/3.x.0
                libclang_dir = ClangUtils.find_libclang_dir(clang_binary)
                if libclang_dir:
                    cindex.Config.set_library_path(libclang_dir)

            Completer.tu_module = cindex.TranslationUnit
            # check if we can build an index. If not, set valid to false
            try:
                cindex.Index.create()
                self.valid = True
            except Exception as e:
                log.error(" error: %s", e)
                self.valid = False

    def remove(self, view_id):
        """Remove tu for this view. Happens when we don't need it anymore.

        Args:
            view_id (int): view id

        """
        if view_id not in self.translation_units:
            log.error(" no tu for view id: %s, so not removing", view_id)
            return
        log.debug(" removing translation unit for view id: %s", view_id)
        del self.translation_units[view_id]

    def exists_for_view(self, view_id):
        """find if there is a completer for the view

        Args:
            view_id (int): current view id

        Returns:
            bool: has completer
        """
        if view_id in self.translation_units:
            return True
        return False

    def init(self, view, settings):
        """Initialize the completer. Builds the view.

        Args:
            view (sublime.View): current view
            settings (Settings): plugin settings

        """
        # Return early if this is an invalid view.
        if not Tools.is_valid_view(view):
            return

        # call initializer from the super class
        super(Completer, self).init(view, settings)

        file_name = view.file_name()
        file_body = view.substr(sublime.Region(0, view.size()))

        # initialize unsaved files
        files = [(file_name, file_body)]

        # init needed variables from settings
        clang_flags = []

        # if we use project-specific settings we ignore everything else
        if settings.project_specific_settings:
            log.info(" overriding all flags by project ones")
            project_flags = settings.get_project_clang_flags()
            if project_flags:
                clang_flags.append(settings.std_flag)
                clang_flags += project_flags
            else:
                log.error(" there are no project-specific settings.")
                log.info(" falling back to using plugin settings.")
        if len(clang_flags) < 2:
            # add std flag to all flags
            clang_flags.append(settings.std_flag)
            # this means that project specific settings are either not used or
            # invalid, so we still need to initialize from settings

            # init includes to start with from settings
            includes = settings.populate_include_dirs(view)

            for include in includes:
                clang_flags.append('-I' + include)
<<<<<<< HEAD

            if settings.search_clang_complete and self.flags_manager:
                log.debug(" flags_manager loaded")
                custom_flags = self.flags_manager.get_flags(
                    separate_includes=False)
                clang_flags += custom_flags
=======
            # support .clang_complete file with -I<indlude> entries
            if settings.search_clang_complete:
                if not self.flags_file:
                    self.flags_file = FlagsFile(
                        from_folder=file_folder,
                        to_folder=settings.project_base_folder)
                # add custom flags to general ones
                clang_flags += self.flags_file.get_flags(
                                separate_includes=False)
>>>>>>> 7885216c
        # now we have the flags and can continue initializing the TU
        if Tools.get_view_syntax(view) != "C":
            # treat this as c++ even if it is a header
            log.debug(" This is a C++ file. Adding `-x c++` to flags")
            clang_flags = ['-x'] + ['c++'] + clang_flags
        log.debug(" clang flags are: %s", clang_flags)
        try:
            TU = Completer.tu_module
            start = time.time()
            log.debug(" compilation started for view id: %s", view.buffer_id())
            self.translation_units[view.buffer_id()] = TU.from_source(
                filename=file_name,
                args=clang_flags,
                unsaved_files=files,
                options=TU.PARSE_PRECOMPILED_PREAMBLE |
                TU.PARSE_CACHE_COMPLETION_RESULTS)
            end = time.time()
            log.debug(" compilation done in %s seconds", end - start)
        except Exception as e:
            log.error(" error while compiling: %s", e)
        if settings.errors_on_save:
            self.error_vis.generate(
                view, self.translation_units[view.buffer_id()].diagnostics,
                error_vis.FORMAT_LIBCLANG)
            self.error_vis.show_regions(view)

    def complete(self, view, cursor_pos, show_errors):
        """ This function is called asynchronously to create a list of
        autocompletions. Using the current translation unit it queries libclang
        for the possible completions. It also shows compile errors if needed.

        Args:
            view (sublime.View): current view
            cursor_pos (int): sublime provided poistion of the cursor
            show_errors (bool): controls if we need to show errors
        """
        file_body = view.substr(sublime.Region(0, view.size()))
        (row, col) = view.rowcol(cursor_pos)
        row += 1
        col += 1

        # unsaved files
        files = [(view.file_name(), file_body)]

        # do nothing if there in no translation_unit present
        if not view.buffer_id() in self.translation_units:
            log.error(" cannot complete. No translation unit for view %s",
                      view.buffer_id())
            return None
        # execute clang code completion
        start = time.time()
        log.debug(" started code complete for view %s", view.buffer_id())
        complete_obj = self.translation_units[view.buffer_id()].codeComplete(
            view.file_name(),
            row, col,
            unsaved_files=files)
        end = time.time()
        if complete_obj is None or len(complete_obj.results) == 0:
            log.debug(" no completions")
            return None
        log.debug(" code complete done in %s seconds", end - start)

        self.completions = Completer._parse_completions(complete_obj)
        log.debug(self.completions)
        self.async_completions_ready = True
        Completer._reload_completions(view)
        if show_errors:
            self.error_vis.generate(
                view, self.translation_units[view.buffer_id()].diagnostics,
                error_vis.FORMAT_LIBCLANG)
            self.error_vis.show_regions(view)

    def update(self, view, show_errors):
        """Reparse the translation unit. This speeds up completions
        significantly, so we perform this upon file save.

        Args:
            view (sublime.View): current view
            show_errors (bool): if true - highlight compile errors

        Returns:
            bool: reparsed successfully

        """
        log.debug(" view is %s", view.buffer_id())
        if view.buffer_id() in self.translation_units:
            log.debug(
                " reparsing translation_unit for view %s", view.buffer_id())
            start = time.time()
            self.translation_units[view.buffer_id()].reparse()
            log.debug(" reparsed translation unit in %s seconds",
                      time.time() - start)
            if show_errors:
                self.error_vis.generate(
                    view, self.translation_units[view.buffer_id()].diagnostics,
                    error_vis.FORMAT_LIBCLANG)
                self.error_vis.show_regions(view)
            return True
        log.error(" no translation unit for view id %s", view.buffer_id())
        return False

    @staticmethod
    def _parse_completions(complete_results):
        """Create snippet-like structures from a list of completions

        Args:
            complete_results (list): raw completions list

        Returns:
            list: updated completions
        """
        completions = []
        for c in complete_results.results:
            hint = ''
            contents = ''
            place_holders = 1
            for chunk in c.string:
                if not chunk:
                    continue
                if not chunk.spelling:
                    continue
                hint += chunk.spelling
                if chunk.isKindTypedText():
                    trigger = chunk.spelling
                if chunk.isKindResultType():
                    hint += ' '
                    continue
                if chunk.isKindOptional():
                    continue
                if chunk.isKindInformative():
                    continue
                if chunk.isKindPlaceHolder():
                    contents += ('${' + str(place_holders) + ':' +
                                 chunk.spelling + '}')
                    place_holders += 1
                else:
                    contents += chunk.spelling
            completions.append([trigger + "\t" + hint, contents])
        return completions<|MERGE_RESOLUTION|>--- conflicted
+++ resolved
@@ -12,7 +12,6 @@
 from .. import error_vis
 from .. import tools
 from .base_complete import BaseCompleter
-from .flags_manager import FlagsManager
 
 
 log = logging.getLogger(__name__)
@@ -155,24 +154,13 @@
 
             for include in includes:
                 clang_flags.append('-I' + include)
-<<<<<<< HEAD
 
             if settings.search_clang_complete and self.flags_manager:
                 log.debug(" flags_manager loaded")
                 custom_flags = self.flags_manager.get_flags(
                     separate_includes=False)
                 clang_flags += custom_flags
-=======
-            # support .clang_complete file with -I<indlude> entries
-            if settings.search_clang_complete:
-                if not self.flags_file:
-                    self.flags_file = FlagsFile(
-                        from_folder=file_folder,
-                        to_folder=settings.project_base_folder)
-                # add custom flags to general ones
-                clang_flags += self.flags_file.get_flags(
-                                separate_includes=False)
->>>>>>> 7885216c
+
         # now we have the flags and can continue initializing the TU
         if Tools.get_view_syntax(view) != "C":
             # treat this as c++ even if it is a header
