"""A module that stores classes related ot view configuration.

Attributes:
    log (logging.Logger): Logger for this module.
"""
import logging
from os import path
from time import time
from threading import RLock
from threading import Timer

from .tools import File
from .tools import Tools
from .tools import singleton
from .tools import SearchScope

from .utils.flag import Flag
from .utils.unique_list import UniqueList

from .completion import lib_complete
from .completion import bin_complete

from .flags_sources.flags_file import FlagsFile
from .flags_sources.cmake_file import CMakeFile
from .flags_sources.flags_source import FlagsSource
from .flags_sources.compilation_db import CompilationDb

log = logging.getLogger(__name__)


class ViewConfig(object):
    """A bundle representing a view configuration.

    Stores everything needed to perform completion tasks on a given view with
    given settings.

    Attributes:
        completer (Completer): A completer for each view configuration.
        flag_source (FlagsSource): FlagsSource that was used to generate flags.
    """

    def __init__(self, view, settings):
        """Initialize a view configuration.

        Args:
            view (View): Current view.
            settings (SettingsStorage): Current settings.
        """
        # initialize with nothing
        self.completer = None
        if not Tools.is_valid_view(view):
            return

        # init creation time
        self.__last_usage_time = time()

        # set up a proper object
        completer, flags = ViewConfig.__generate_essentials(view, settings)
        if not completer:
            log.warning(" could not generate completer for view %s",
                        view.buffer_id())
            return

        self.completer = completer
        self.completer.clang_flags = flags
<<<<<<< HEAD
        self.completer.update(view, settings)
=======
        self.completer.update(view, settings.errors_on_save,
                              settings.show_phantoms_for_errors)
>>>>>>> 57854639

    def update_if_needed(self, view, settings):
        """Check if the view config has changed.

        Args:
            view (View): Current view.
            settings (SettingsStorage): Current settings.

        Returns:
            ViewConfig: Current view config, updated if needed.
        """
        # update usage time
        self.touch()
        # update if needed
        completer, flags = ViewConfig.__generate_essentials(view, settings)
        if self.needs_update(completer, flags):
            log.debug(" config needs new completer.")
            self.completer = completer
            self.completer.clang_flags = flags
            self.completer.update(view, settings)
            File.update_mod_time(view.file_name())
            return self
        if ViewConfig.needs_reparse(view):
            log.debug(" config updates existing completer.")
<<<<<<< HEAD
<<<<<<< fd4868e96c0538f7bbb6daf1b58bfa85d8de647c
            self.completer.update(view, settings)
=======
            self.completer.update(view, settings.errors_on_save,
                                  settings.show_phantoms_for_errors)
>>>>>>> Make phanoms more beautifull.
=======
            self.completer.update(view, settings.errors_on_save,
                                  settings.show_phantoms_for_errors)
>>>>>>> 57854639
        return self

    def needs_update(self, completer, flags):
        """Check if view config needs update.

        Args:
            completer (Completer): A new completer.
            flags (str[]): Flags as string list.

        Returns:
            bool: True if update is needed, False otherwise.
        """
        if not self.completer:
            log.debug("no completer. Need to update.")
            return True
        if completer.name != self.completer.name:
            log.debug("different completer class. Need to update.")
            return True
        if flags != self.completer.clang_flags:
            log.debug("different completer flags. Need to update.")
            return True
        log.debug(" view config needs no update.")
        return False

    def is_older_than(self, age_in_seconds):
        """Check if this view config is older than some time in secs.

        Args:
            age_in_seconds (float): time in seconds

        Returns:
            bool: True if older, False otherwise
        """
        if time() - self.__last_usage_time > age_in_seconds:
            return True
        return False

    def get_age(self):
        """Return age of config."""
        return time() - self.__last_usage_time

    def touch(self):
        """Update time of usage of this config."""
        self.__last_usage_time = time()

    @staticmethod
    def needs_reparse(view):
        """Check if view config needs update.

        Args:
            view (View): Current view.

        Returns:
            bool: True if reparse is needed, False otherwise.
        """
        if not File.is_unchanged(view.file_name()):
            return True
        log.debug(" view config needs no reparse.")
        return False

    @staticmethod
    def __generate_essentials(view, settings):
        """Generate essentials. Flags and empty Completer. This is fast.

        Args:
            view (View): Current view.
            settings (SettingStorage): Current settings.

        Returns:
            (Completer, str[]): A completer bundled with flags as str list.
        """
        if not Tools.is_valid_view(view):
            log.warning(" no flags for an invalid view %s.", view)
            return (None, [])
        completer = ViewConfig.__init_completer(settings)
        prefixes = completer.compiler_variant.include_prefixes

        flags = UniqueList()
        flags += completer.compiler_variant.init_flags
        flags += ViewConfig.__get_lang_flags(
            view, settings, completer.compiler_variant.need_lang_flags)
        flags += ViewConfig.__get_common_flags(prefixes, settings)
        flags += ViewConfig.__load_source_flags(view, settings, prefixes)

        flags_as_str_list = []
        for flag in flags:
            flags_as_str_list += flag.as_list()
        return (completer, flags_as_str_list)

    @staticmethod
    def __load_source_flags(view, settings, include_prefixes):
        """Generate flags from source.

        Args:
            view (View): Current view.
            settings (SettingsStorage): Current settings.
            include_prefixes (str[]): Valid include prefixes.

        Returns:
            Flag[]: flags generated from a flags source.
        """
        current_dir = path.dirname(view.file_name())
        search_scope = SearchScope(
            from_folder=current_dir,
            to_folder=settings.project_folder)
        for source_dict in settings.flags_sources:
            if "file" not in source_dict:
                log.critical(" flag source %s has not 'file'", source_dict)
                continue
            file_name = source_dict["file"]
            search_folder = None
            if "search_in" in source_dict:
                # the user knows where to search for the flags source
                search_folder = source_dict["search_in"]
                if search_folder:
                    search_scope = SearchScope(
                        from_folder=path.normpath(search_folder))
            if file_name == "CMakeLists.txt":
                prefix_paths = source_dict.get("prefix_paths", None)
                cmake_flags = source_dict.get("flags", None)
                flag_source = CMakeFile(
                    include_prefixes, prefix_paths, cmake_flags)
            elif file_name == "compile_commands.json":
                flag_source = CompilationDb(include_prefixes)
            elif file_name == ".clang_complete":
                flag_source = FlagsFile(include_prefixes)
            # try to get flags (uses cache when needed)
            flags = flag_source.get_flags(view.file_name(), search_scope)
            if flags:
                # don't load anything more if we have flags
                log.debug(" flags generated from '%s'.", file_name)
                return flags
        return []

    @staticmethod
    def __get_common_flags(include_prefixes, settings):
        """Get common flags as list of flags.

        Additionally expands local paths into global ones based on folder.

        Args:
            include_prefixes (str[]): List of valid include prefixes.
            settings (SettingsStorage): Current settings.

        Returns:
            Flag[]: Common flags.
        """
        home_folder = path.expanduser('~')
        return FlagsSource.parse_flags(home_folder,
                                       settings.common_flags,
                                       include_prefixes)

    @staticmethod
    def __init_completer(settings):
        """Initialize completer.

        Args:
            settings (SettingsStorage): Current settings.

        Returns:
            Completer: A completer. Can be lib completer or bin completer.
        """
        completer = None
        if settings.use_libclang:
            log.info(" init completer based on libclang")
            completer = lib_complete.Completer(settings.clang_binary,
                                               settings.clang_version,
                                               settings.libclang_path)
            if not completer.valid:
                log.error(" cannot initialize completer with libclang.")
                log.info(" falling back to using clang in a subprocess.")
                completer = None
        if not completer:
            log.info(" init completer based on clang from cmd")
            completer = bin_complete.Completer(settings.clang_binary,
                                               settings.clang_version)
        return completer

    @staticmethod
    def __get_lang_flags(view, settings, need_lang_flags):
        """Get language flags.

        Args:
            view (View): Current view.
            settings (SettingsStorage): Current settings.

        Returns:
            Flag[]: A list of language-specific flags.
        """
        current_lang = Tools.get_view_lang(view)
        lang_flags = []
        if current_lang == 'C':
            if need_lang_flags:
                lang_flags += ["-x"] + ["c"]
            lang_flags += settings.c_flags
        else:
            if need_lang_flags:
                lang_flags += ["-x"] + ["c++"]
            lang_flags += settings.cpp_flags
        return Flag.tokenize_list(lang_flags)


@singleton
class ViewConfigCache(dict):
    """Singleton for view configurations cache."""
    pass


class ViewConfigManager(object):
    """A utility class that stores a cache of all view configurations."""

    __rlock = RLock()

    __timers = {}
    __timer_period = 60  # seconds

    def __init__(self):
        """Initialize view config manager."""
        with ViewConfigManager.__rlock:
            self._cache = ViewConfigCache()

    def get_from_cache(self, view):
        """Get config from cache with no modifications."""
        if not Tools.is_valid_view(view):
            log.error(" view %s is not valid. Cannot get config.", view)
            return None
        v_id = view.buffer_id()
        if v_id in self._cache:
            log.debug(" config exists for path: %s", v_id)
            self._cache[v_id].touch()
            return self._cache[v_id]
        return None

    def load_for_view(self, view, settings):
        """Get stored config for a view or generate a new one.

        Args:
            view (View): Current view.
            settings (SettingsStorage): Current settings.

        Returns:
            ViewConfig: Config for current view and settings.
        """
        if not Tools.is_valid_view(view):
            log.error(" view %s is not valid. Cannot get config.", view)
            return None
        try:
            v_id = view.buffer_id()
            res = None
            # we need to protect this with mutex to avoid race condition
            # between creating and removing a config.
            with ViewConfigManager.__rlock:
                if v_id in self._cache:
                    log.debug(" config exists for path: %s", v_id)
                    res = self._cache[v_id].update_if_needed(view, settings)
                else:
                    log.debug(" generate new config for path: %s", v_id)
                    config = ViewConfig(view, settings)
                    self._cache[v_id] = config
                    res = config

                # start timer if it is not set yet
                log.debug(" starting timer to remove old configs.")
                if v_id in ViewConfigManager.__timers:
                    log.debug(" cancel old timer.")
                    ViewConfigManager.__cancel_timer(v_id)
                ViewConfigManager.__start_timer(
                    self.__remove_old_config, v_id, settings.max_cache_age)
            # now return the needed config
            return res
        except AttributeError as e:
            log.error(" view became invalid in process of loading config: %s",
                      e.msg)
            return None

    def clear_for_view(self, v_id):
        """Clear config for path."""
        log.debug(" trying to clear config for view: %s", v_id)
        with ViewConfigManager.__rlock:
            if v_id in self._cache:
                del self._cache[v_id]
            ViewConfigManager.__cancel_timer(v_id)
        return v_id

    @staticmethod
    def __start_timer(callback, v_id, max_age):
        """Start timer for file path and callback."""
        log.debug(" [timer]: start for view: %s", v_id)
        ViewConfigManager.__timers[v_id] = Timer(
            ViewConfigManager.__timer_period,
            callback, [v_id, max_age])
        ViewConfigManager.__timers[v_id].start()
        log.debug(" [timer]: active for views: %s",
                  ViewConfigManager.__timers.keys())

    @staticmethod
    def __cancel_timer(v_id):
        """Stop timer for file path."""
        with ViewConfigManager.__rlock:
            if v_id in ViewConfigManager.__timers:
                log.debug(" [timer]: stop for view: %s", v_id)
                ViewConfigManager.__timers[v_id].cancel()
                del ViewConfigManager.__timers[v_id]
                log.debug(" [timer]: active for views: %s",
                          ViewConfigManager.__timers.keys())

    def __remove_old_config(self, v_id, max_config_age):
        """Remove old config if it is older than max age.

        Args:
            v_id (str): Path to a file
            max_config_age (int): Max config age in seconds.
        """
        with ViewConfigManager.__rlock:
            ViewConfigManager.__cancel_timer(v_id)
            if self._cache[v_id].is_older_than(max_config_age):
                log.debug(" [delete] old config: %s", v_id)
                del self._cache[v_id]
            else:
                log.debug(" [skip] young config: Age %s < %s. View: %s.",
                          self._cache[v_id].get_age(),
                          max_config_age,
                          v_id)
                log.debug(" [timer]: restart.")
                ViewConfigManager.__start_timer(
                    self.__remove_old_config, v_id, max_config_age)<|MERGE_RESOLUTION|>--- conflicted
+++ resolved
@@ -63,12 +63,7 @@
 
         self.completer = completer
         self.completer.clang_flags = flags
-<<<<<<< HEAD
         self.completer.update(view, settings)
-=======
-        self.completer.update(view, settings.errors_on_save,
-                              settings.show_phantoms_for_errors)
->>>>>>> 57854639
 
     def update_if_needed(self, view, settings):
         """Check if the view config has changed.
@@ -93,17 +88,7 @@
             return self
         if ViewConfig.needs_reparse(view):
             log.debug(" config updates existing completer.")
-<<<<<<< HEAD
-<<<<<<< fd4868e96c0538f7bbb6daf1b58bfa85d8de647c
             self.completer.update(view, settings)
-=======
-            self.completer.update(view, settings.errors_on_save,
-                                  settings.show_phantoms_for_errors)
->>>>>>> Make phanoms more beautifull.
-=======
-            self.completer.update(view, settings.errors_on_save,
-                                  settings.show_phantoms_for_errors)
->>>>>>> 57854639
         return self
 
     def needs_update(self, completer, flags):
